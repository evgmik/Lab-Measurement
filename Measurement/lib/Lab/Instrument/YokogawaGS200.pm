
package Lab::Instrument::YokogawaGS200;
use strict;
use warnings;

<<<<<<< HEAD
our $VERSION = '2.95';
=======
our $VERSION = '2.96';
>>>>>>> 7eab39d2

use feature "switch";
use Lab::Instrument;
use Lab::Instrument::Source;


our @ISA=('Lab::Instrument::Source');

our %fields = (
	supported_connections => [ 'VISA_GPIB', 'GPIB', 'VISA', 'DEBUG' ],

	# default settings for the supported connections
	connection_settings => {
		gpib_board => 0,
		gpib_address => 22,
	},


	device_settings => {
	
		gate_protect            => 1,
		gp_equal_level          => 1e-5,
		gp_max_units_per_second  => 0.05,
		gp_max_units_per_step    => 0.005,
		gp_max_step_per_second  => 10,
		
		stepsize		=> 0.01,  # default stepsize for sweep without gate protect
	
	 
		max_sweep_time=>3600,
		min_sweep_time=>0.1,
	},
	
	# If class does not provide set_$var for those, AUTOLOAD will take care.
	device_cache => {
		function			=> "VOLT", # 'VOLT' - voltage, 'CURR' - current
		range			=> undef,
		level			=> undef,
		output					=> undef,
	},
);

sub new {
	my $proto = shift;
	my $class = ref($proto) || $proto;
	my $self = $class->SUPER::new(@_);
	$self->${\(__PACKAGE__.'::_construct')}(__PACKAGE__);

	# already called in Lab::Instrument::Source, but call it again to respect default values in local channel_defaultconfig
	$self->configure($self->config());
    
    return $self;
}

sub set_voltage {
    my $self=shift;
    my $voltage=shift;
    
    my $function = $self->get_function();

    if($function ne 'VOLT'){
    	Lab::Exception::CorruptParameter->throw(
    	error=>"Source is in mode $function. Can't set voltage level.");
    }
    
    
    return $self->set_level($voltage, @_);
}

sub set_voltage_auto {
    my $self=shift;
    my $voltage=shift;
    
    my $function = $self->get_function();

    if($function ne 'VOLT'){
    	Lab::Exception::CorruptParameter->throw(
    	error=>"Source is in mode $function. Can't set voltage level.");
    }
    
    if( abs($voltage) > 32.){
    	Lab::Exception::CorruptParameter->throw(
    	error=>"Source is not capable of voltage level > 32V. Can't set voltage level.");
    }
    
    $self->set_level_auto($voltage, @_);
}

sub set_current_auto {
    my $self=shift;
    my $current=shift;
    
    my $function = $self->get_function();

    if($function ne 'CURR'){
    	Lab::Exception::CorruptParameter->throw(
    	error=>"Source is in mode $function. Can't set current level.");
    }
    
    if( abs($current) > 0.200){
    	Lab::Exception::CorruptParameter->throw(
    	error=>"Source is not capable of current level > 200mA. Can't set current level.");
    }
    
    $self->set_level_auto($current, @_);
}

sub set_current {
    my $self=shift;
    my $current=shift;

	my $function = $self->get_function();

    if($self->get_function() ne 'CURR'){
    	Lab::Exception::CorruptParameter->throw(
    	error=>"Source is in mode $function. Can't set current level.");
    }

    $self->set_level($current, @_);
}

sub _set_level {
    my $self=shift;
    my $value=shift;
    my $srcrange = $self->get_range();
    
    (my $dec, my $exp) = ($srcrange =~ m/(^\d+)E([-\+]\d+)$/);
        
    $srcrange = eval("$dec*10**$exp+2*$dec*10**($exp-1)");
        
    if( abs($value) <= $srcrange ){
    	my $cmd=sprintf(":SOURce:LEVel %f",$value);
    	#print $cmd;
		$self->write( $cmd );
		return $self->{'device_cache'}->{'level'} = $value;
    }
    else{
    	Lab::Exception::CorruptParameter->throw(
    	error=>"Level $value is out of curren range $srcrange.");
    }
	
	
}

sub set_level_auto {
    my $self=shift;
    my $value=shift;
    
    my $cmd=sprintf(":SOURce:LEVel:AUTO %e",$value);
	
	$self->write( $cmd );
	
	$self->{'device_cache'}->{'range'} = $self->get_range( device_cache => 1 );

    return $self->{'device_cache'}->{'level'} = $value;
	
}



sub program_run {
    my $self=shift;
    my $cmd = shift;
    
    $self->write( ":PROG:LOAD $cmd" ) if $cmd;
    
    $self->write(":PROG:RUN");
    
}

sub program_pause {
    my $self=shift;   
    
    my $cmd=sprintf(":PROGram:PAUSe");
	$self->write( "$cmd" );
}
sub program_continue {
    my $self=shift;
    my $value=shift;
    my $cmd=sprintf(":PROGram:CONTinue");
	$self->write( "$cmd" );
    
}

sub program_halt{
	my $self=shift;
	my $cmd=":PROGram:HALT";
	$self->write("$cmd");
}

sub _sweep_to_level {
    my $self=shift;
    my $target=shift;
    my $time=shift;
    
    
    $self->write("*CLS");
    $self->write(":PROG:REP 0");
    $self->write(":PROG:SLOP $time");
    $self->write(":PROG:INT $time");
    $self->write(":PROG:EDIT:START");
    $self->write(":SOUR:LEV $target");
    $self->write(":PROG:EDIT:END");
    $self->write(":STAT:ENAB 64");
    $self->write(":PROG:RUN");
    

    $self->check_errors();
    

    # print ( ($self->connection()->serial_poll())[1] . "\n" );

    
    while (($self->connection()->serial_poll())[1] ne "1"){
    	#print ( ($self->connection()->serial_poll())[1] ."\n" );
    	sleep 1;
    }
    
    if( ! $self->get_level( device_cache => 1) == $target){
    	Lab::Exception::CorruptParameter->throw(
    	"Sweep failed.")
    }
    
    $self->{'device_cache'}->{'level'} = $target;
    
    return $target;
}

sub get_voltage {
    my $self=shift;

	my $function = $self->get_function();

    if(! $function eq 'VOLT'){
    	Lab::Exception::CorruptParameter->throw(
    	error=>"Source is in mode $function. Can't get voltage level.");
    }

    return $self->get_level(@_);
}

sub get_status{
	my $self=shift;
	
	my $request = shift;
	my $status = {};
	(undef, $status->{EXT_EVT_SUM}, $status->{ERROR}, undef, $status->{MSG_AVAIL}, $status->{EVT_SUMM}, undef, undef ) = $self->connection()->serial_poll();
	return $status->{$request} if defined $request;
	return $status;
	
}

sub get_current {
    my $self=shift;
    
    my $function = $self->get_function();
    
    if(!$self->get_function() eq 'CURR'){
    	Lab::Exception::CorruptParameter->throw(
    	error=>"Source is in mode $function. Can't get current level.");
    }
   	
    return $self->get_level(@_);
}

sub get_level {
    my $self=shift;
    my $options = undef;
	if (ref $_[0] eq 'HASH') { $options=shift }	else { $options={@_} }
	
    if( $options->{'from_device'}){
     	my $lvl = $self->query( ":SOURce:LEVel?" );
     	return $lvl;
    }
    else{
		return $self->device_cache()->{'level'};
    }
}

sub get_function{
	my $self=shift;	
	my $options = undef;
	if (ref $_[0] eq 'HASH') { $options=shift }	else { $options={@_} }
	
    if( $options->{'from_device'}){
    	my $cmd=":SOURce:FUNCtion?";
    	return $self->query( $cmd );
    }
    else{
		return $self->device_cache()->{'function'};
    }
		
}

sub get_range{
	my $self=shift;
	my $options = undef;
	if (ref $_[0] eq 'HASH') { $options=shift }	else { $options={@_} }
	
    if( $options->{'from_device'}){
    	my $cmd=":SOURce:RANGe?";
    	return $self->query( $cmd );
    }
    else{
		return $self->device_cache()->{'range'};
    }
}



sub set_function {
    my $self=shift;
    my $func=shift;
    
    
    if( $func =~ /^(CURR|VOLT)$/ ){
    	my $cmd=":SOURce:FUNCtion ".$func;
    	#print "$cmd\n";
    	$self->write( $cmd );
    	return $self->{'device_cache'}->{'function'} = $func;	
    }
    else{
    	Lab::Exception::CorruptParameter->throw( error=>"source function $func not defined for this device.\n" ); 
    }    
            
}


sub set_range {
    my $self=shift;
    my $range=shift;

    
    my $srcf = $self->get_function();
    
    if( $srcf eq 'VOLT'  ){    	
    	if( $range =~ m/(^10E-3|^100E-3|^1E\+0|^1E\+1|^3E\+1)/){
    		$self->write("SOURce:RANGe $range");
    		return $self->{'device_cache'}->{'range'} = $range;
    		
    	}
    	else{
    	  	Lab::Exception::CorruptParameter->throw(
    		error=>"Source is in mode $srcf. For this mode, $range is not a valid range.");	
    	} 
    }
    elsif( $srcf eq 'CURR' ){
    		if( $range =~ m/(^1E-3|^10E-3|^100E-3|^200E-3)/ ){
    			$self->write( "SOURce:RANGe $range" );
    			return $self->{'device_cache'}->{'range'} = $range;
    			 }
    		else{
    	  		Lab::Exception::CorruptParameter->throw(
    			error=>"Source is in mode $srcf. For this mode, $range is not a valid range.");	
    		}
    }
    else{
    	Lab::Exception::CorruptParameter->throw(
    			error=>"Something went wrong. $srcf is not a valid source function.");
    }	

}


    
sub set_output {
    my $self=shift;
    my $value = shift;
    
    if( $value =~ /(on|1)/i){
    	$value = 1 ;
    }
    elsif( $value =~ /(off|0)/i){
    	$value = 0;
    }
    else{
    	Lab::Exception::CorruptParameter->throw(
    			error=>"set_output accepts only on or off (case non-sensitive) and 1 or 0. $value is not valid.");
    }
    
    return $self->{"device_cache"}->{"output"} = $self->write( ":OUTP $value" );
}

sub get_output {
    my $self=shift;
    
    my $options = undef;
	if (ref $_[0] eq 'HASH') { $options=shift }	else { $options={@_} }
	
    if( $options->{'from_device'}){
     	$self->query( ":OUTP?" );
     	return;
    }
    
    return $self->{"device_cache"}->{"output"};
}


sub set_voltage_limit {
    my $self=shift;
    my $value=shift;
    my $cmd = ":SOURce:PROTection:VOLTage $value";
    
    if($value > 30. || $value < 1. ){
    	Lab::Exception::CorruptParameter->throw( error=>"The voltage limit $value is not within the allowed range.\n" );
    }
    
    $self->connection()->write( $cmd );
    
    return $self->device_cache()->{'voltage_limit'} = $value;
    
}

sub set_current_limit {
    my $self=shift;
    my $value=shift;
    my $cmd = ":SOURce:PROTection:CURRent $value";
    
    if($value > 0.2 || $value < 0.001 ){
    	Lab::Exception::CorruptParameter->throw( error=>"The current limit $value is not within the allowed range.\n" );
    }
    
    $self->connection()->write( $cmd );
    
    return $self->device_cache()->{'current_limit'} = $value;
    
}


sub get_error{
	my $self=shift;
	
	my $cmd = ":SYSTem:ERRor?";
	
	return $self->query( $cmd );
}

1;

=pod

=encoding utf-8

=head1 NAME

Lab::Instrument::YokogawaGS200 - Yokogawa GS200 DC source

=head1 SYNOPSIS

    use Lab::Instrument::YokogawaGS200;
    
    my $gate14=new Lab::Instrument::YokogawaGS200(
      connection_type => 'LinuxGPIB',
      gpib_address => 22,
      function => 'VOLT',
      level => 0.4,
    );
    $gate14->set_voltage(0.745);
    print $gate14->get_voltage();

=head1 DESCRIPTION

The Lab::Instrument::YokogawaGS200 class implements an interface to the
discontinued voltage and current source GS200 by Yokogawa. This class derives from
L<Lab::Instrument::Source> and provides all functionality described there.

=head1 CONSTRUCTORS

=head2 new( %configuration_HASH )

HASH is a list of tuples given in the format

key => value,

please supply at least the configuration for the connection:
		connection_type 		=> "LinxGPIB"
		gpib_address =>

you might also want to have gate protect from the start (the default values are given):

		gate_protect => 1,

		gp_equal_level          => 1e-5,
		gp_max_units_per_second  => 0.05,
		gp_max_units_per_step    => 0.005,
		gp_max_step_per_second  => 10,
		gp_max_units_per_second  => 0.05,
		gp_max_units_per_step    => 0.005,

		max_sweep_time=>3600,
		min_sweep_time=>0.1,
	
Additinally there is support to set parameters for the device "on init":		
	
		function			=> undef, # 'VOLT' - voltage, 'CURR' - current
		range			=> undef,
		level			=> undef,
		output					=> undef,

If those values are not specified, they are read from the device.

=head1 METHODS

=head2 sweep_to_voltage($voltage,$time)

Sweeps to $voltage in $time seconds.
For this function to work, the source has to be in output mode.

Returns the newly set voltage. 
This function is also called internally to set the voltage when gate protect is used.

=head2 program_run($program)

Runs a program stored on the YokogawaGS200. If no prgram name is given, the currently loaded program is executed.

=head2 program_pause

Pauses the currently running program.

=head2 program_continue

Continues the paused program.

=head2 set_voltage($voltage)

Sets the output voltage. The driver checks whether you stay inside the currently selected range. 
Returns the newly set voltage.

=head2 set_voltage_auto($voltage)

Sets the output voltage. The range is chosen automatically.
Does not work with gate protect on.
Returns the newly set voltage.

=head2 set_current($current)

See set_voltage

=head2 set_current_auto($current)

See set_current_auto

=head2 set_range($range)

    Fixed voltage mode
    10E-3    10mV
    100E-3   100mV
    1E+0     1V
    10E+0    10V
    30E+0    30V

    Fixed current mode
    1E-3   		1mA
    10E-3   	10mA
    100E-3   	100mA
    200E-3		200mA
    
    Please use the format on the left for the range command.

=head2 set_function($function)

Sets the source function. The Yokogawa supports the values 

"CURR" for current mode and
"VOLT" for voltage mode.

Returns the newly set source function.

=head2 set_voltage_limit($limit)

Sets a voltage limit to protect the device.
Returns the new voltage limit.

=head2 set_current_limit($limit)

See set_voltage_limit.

=head2 output_on()

Sets the output switch to on and returns the new value of the output status.

=head2 output_off()

Sets the output switch to off. The instrument outputs no voltage
or current then, no matter what voltage you set. Returns the new value of the output status.


=head2 get_error()

Queries the error code from the device. This is a very useful thing to do when you are working remote and the source is not responding.


=head2 get_voltage()


=head2 get_current()


=head2 get_output()


=head2 get_range()



=head1 CAVEATS

probably many

=head1 SEE ALSO

=over 4


=item * Lab::Instrument

The YokogawaGP200 class is a Lab::Instrument (L<Lab::Instrument>).

=item * Lab::Instrument::Source

The YokogawaGP200 class is a Source (L<Lab::Instrument::Source>)

=back

=head1 AUTHOR/COPYRIGHT

 (c) 2004-2006 Daniel Schröer
 (c) 2007-2010 Daniel Schröer, Daniela Taubert, Andreas K. Hüttel, and others
 (c) 2011 Florian Olbrich, Andreas K. Hüttel
 (c) 2012 Alois Dirnaichner

This library is free software; you can redistribute it and/or modify it under the same terms as Perl itself.

=cut<|MERGE_RESOLUTION|>--- conflicted
+++ resolved
@@ -3,11 +3,7 @@
 use strict;
 use warnings;
 
-<<<<<<< HEAD
-our $VERSION = '2.95';
-=======
 our $VERSION = '2.96';
->>>>>>> 7eab39d2
 
 use feature "switch";
 use Lab::Instrument;
