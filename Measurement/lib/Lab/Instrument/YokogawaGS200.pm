--- conflicted
+++ resolved
@@ -209,15 +209,10 @@
     $self->write(":STAT:ENAB 64");
     $self->write(":PROG:RUN");
     
-<<<<<<< HEAD
-    print ($self->connection()->serial_poll())[1] . "\n";
-=======
-    
-    print $self->connection()->serial_poll()->{'1'} . "\n";
->>>>>>> 55dd2320
+    print ( ($self->connection()->serial_poll())[1] . "\n" );
     
     while (($self->connection()->serial_poll())[1] ne "1"){
-    	print ($self->connection()->serial_poll())[1] ."\n";
+    	print ( ($self->connection()->serial_poll())[1] ."\n" );
     	sleep 1;
     }
     
