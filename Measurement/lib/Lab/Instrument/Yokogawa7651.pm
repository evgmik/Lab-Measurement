package Lab::Instrument::Yokogawa7651;

use warnings;
use strict;
use Time::HiRes qw/usleep/;

our $VERSION = '3.32';
use 5.010;


use Lab::Instrument;
use Lab::Instrument::Source;
use Data::Dumper;


our @ISA=('Lab::Instrument::Source');

our %fields = (
	supported_connections => [ 'GPIB', 'VISA' ],

	# default settings for the supported connections
	connection_settings => {
		gpib_board => 0,
		gpib_address => undef,
		timeout => 1
	},

	device_settings => {
		gate_protect            => 1,
		gp_equal_level          => 1e-5,
		gp_max_units_per_second  => 0.005,
		gp_max_units_per_step    => 0.001,
		gp_max_step_per_second  => 5,

		max_sweep_time=>3600,
		min_sweep_time=>0.1,
		
		stepsize		=> 0.01,

	},
	
	
	device_cache => {
		function			=> undef, 
		range			=> undef,
		level			=> undef,
		output					=> undef,
	},
	
	device_cache_order => ['function','range'],
	request => 0
);

sub new {
	my $proto = shift;
	my $class = ref($proto) || $proto;
	my $self = $class->SUPER::new(@_);
	$self->${\(__PACKAGE__.'::_construct')}(__PACKAGE__);
	
    return $self;
}

sub _device_init {
	my $self = shift;
	if ($self->get_status('setting')) {
		$self->end_program();
	}
}

sub set_voltage {   
    my $self=shift;
    my ($voltage, $tail) = $self->_check_args( \@_, ['voltage'] );
    
    my $function = $self->get_function({'read_mode' => 'cache'}, $tail);

    if( $function !~ /voltage/i ){
    	Lab::Exception::CorruptParameter->throw(
    	error=>"Source is in mode $function. Can't set voltage level.");
    }
    
    
    return $self->set_level($voltage, $tail);
}


sub set_current {   
    my $self=shift;
    my ($current, $tail) = $self->_check_args( \@_, ['current'] );

	my $function = $self->get_function({'read_mode' => 'cache'}, $tail);

    if( $function !~ /current/i ){
    	Lab::Exception::CorruptParameter->throw(
    	error=>"Source is in mode $function. Can't set current level.");
    }

    $self->set_level($current, $tail);
}

sub set_setpoint {  
    my $self=shift;
    my ($value, $tail) = $self->_check_args( \@_, ['value'] );
    my $cmd=sprintf("S%+.4e",$value);
    $self->write($cmd, {error_check=>1}, $tail);
}

sub _set_level {    
    my $self=shift;
    my ($value, $tail) = $self->_check_args( \@_, ['value'] );
    
    my $range=$self->get_range({read_mode => 'cache'}, $tail);
	
    
    if ( $value > $range || $value < -$range ){
        Lab::Exception::CorruptParameter->throw("The desired source level $value is not within the source range $range \n");
    }
        
    my $cmd=sprintf("S%ee",$value);
    
    $self->write( $cmd, {error_check => 1} , $tail);
    
    return $self->{'device_cache'}->{'level'} = $value;
    
}

sub start_program { 
    my $self=shift;
    my ($tail) = $self->_check_args( \@_);
    my $cmd=sprintf("PRS");
    $self->write( $cmd , $tail);
}

sub end_program { 
    my $self=shift;
    my ($tail) = $self->_check_args( \@_);
    my $cmd=sprintf("PRE");
    $self->write( $cmd , $tail);
}

sub execute_program {   
    # 0 HALT
    # 1 STEP
    # 2 RUN
    #3 Continue
    my $self=shift;
    my ($value, $tail) = $self->_check_args( \@_, ['value'] );
    my $cmd=sprintf("RU%d",$value);
    $self->write( $cmd , $tail);
}

sub trg {   
    my $self = shift;
    my ($tail) = $self->_check_args( \@_);
    $self->execute_program(2, $tail);
}

sub config_sweep{   
    my $self = shift;
    my ($start, $target, $duration,$sections ,$tail) = $self->check_sweep_config(@_);


    $self->set_output(1, $tail);    
    $self->set_run_mode('single', $tail);
    
    $self->start_program($tail);
            
    for (my $i = 1; $i <= $sections; $i++)
            {
            $self->set_setpoint($start+($target-$start)/$sections*$i);
            }
    $self->end_program($tail);

    # programming sweep duration:
 
    $self->set_time($duration,$duration, $tail);
    
    # calculate trace

}


sub configure_sweep{    
	my $self=shift;
    my ($target, $time, $rate, $tail) = $self->_check_args( \@_, ['points', 'time', 'rate'] );
	
    $self->config_sweep($target, $rate, $time, $tail);
}


sub wait_done{  
	my $self = shift;
    my ($tail) = $self->_check_args( \@_);
	
	$self->wait($tail);
	
	
}

sub abort{  
    my $self=shift;
    my ($tail) = $self->_check_args( \@_);
    $self->execute_program(0, $tail);
}

sub active {    
    my $self = shift;
    my ($tail) = $self->_check_args( \@_);
    
    if (  $self->get_status("execution", $tail) == 0) 
        {
        return 0;
        }
    else
        {
        return 1;
        }

}

sub wait {  
    my $self = shift;
    my ($tail) = $self->_check_args( \@_);
    my $flag = 1;
    local $| = 1;
    
    
    while(1)
        {
<<<<<<< HEAD
        #my $status = $self->get_status();
        my $execution = $self->get_status('execution');
=======
        my $execution = $self->get_status('execution', $tail);
>>>>>>> 60ed1e15
		my $current_level = $self->get_level($tail);
        if ( $flag <= 1.1 and $flag >= 0.9 )
            {
            print "\t\t\t\t\t\t\t\t\t\r";
            print $self->get_id()." is sweeping ($current_level )\r";
            #usleep(5e5);
            }
        elsif ( $flag <= 0 )
            {
            print "\t\t\t\t\t\t\t\t\t\r";
            print $self->get_id()." is          ($current_level ) \r";
            $flag = 2;
            }
        $flag -= 0.5;
        if ( $execution == 0) 
            {
            print "\t\t\t\t\t\t\t\t\t\r";
            $| = 0;
            last;
            }
        }
}

sub _sweep_to_level {   
    my $self = shift;
    my ($target, $time, $tail) = $self->_check_args( \@_, ['points', 'time'] );

			
	# print "Yokogawa7651.pm: configuring sweep $target $time\n";
    $self->config_sweep({points => $target,
                        time => $time}, $tail);
						


	# print "Yokogawa7651.pm: executing program\n";
    $self->execute_program(2, $tail);
    
	# print "Yokogawa7651.pm: waiting until done\n";
    $self->wait($tail);
    
	# print "Yokogawa7651.pm: reading out source level\n";
	my $current = $self->get_level($tail);
	# print "Yokogawa7651.pm: source level is $current\n";
	
	my $eql=$self->get_gp_equal_level();

	# my $difference=$current-$target;
	# print "Yokogawa7651.pm: c $current t $target d $difference e $eql\n";
	
	if( abs($current-$target) > $eql ){
		print "Yokogawa7651.pm: error current neq target\n";
    	Lab::Exception::CorruptParameter->throw(
    	"Sweep failed: $target not equal to $current. \n")
    }
    
	# print "Yokogawa7651.pm: reaching return from _sweep_to_level\n";
    return $self->device_cache()->{'level'} = $target;
}

sub get_function{   
	my $self = shift;
	
	my ($tail) = $self->_check_args( \@_ );  
    
    my $cmd="OD";
    my $result=$self->query($cmd, $tail);
    if($result=~/^...([VA])/){
    	return ( $1 eq "V" ) ? "voltage" : "current";
    }
    else{
    	Lab::Exception::CorruptParameter->throw( "Output of command OD is not valid. \n" );
    }
    
}

sub get_level { 
    my $self=shift;
	my $cmd="OD";
	my $result;
    
    my ($tail) = $self->_check_args( \@_, [] );
       
    $result = $self->request($cmd, $tail);

    if (defined $result) {
        $result=~/....([\+\-\d\.E]*)/;
        return $1;
    }
    
<<<<<<< HEAD
    if($read_mode eq 'cache' and defined $self->{'device_cache'}->{'level'})
		{
        return $self->{'device_cache'}->{'level'};
		}  
	elsif($read_mode eq 'request' and $self->{request} == 0 )
		{
		$self->{request} = 1;
        $self->write($cmd);
		return;
		}
	elsif($read_mode eq 'request' and $self->{request} == 1 )
		{
		$result = $self->read();
        $self->write($cmd);
		return;
		}
	elsif ($read_mode eq 'fetch' and $self->{request} == 1)
		{
		$self->{request} = 0;
        $result = $self->read();
		}
	else
		{
		if ( $self->{request} == 1 )
			{
			$result = $self->read();
			$self->{request} = 0;
			$result = $self->query($cmd);
			}
		else
			{
			$result = $self->query($cmd);
			}
		}
       
    $result=~/....([\+\-\d\.E]*)/;
    return $self->{'device_cache'}->{'level'} = $1;
=======
>>>>>>> 60ed1e15
}




sub get_voltage{    
	my $self=shift;

    my ($tail) = $self->_check_args( \@_, [] );
	
	my $function = $self->get_function($tail);

    if( $function !~ /voltage/i){
    	Lab::Exception::CorruptParameter->throw(
    	error=>"Source is in mode $function. Can't get voltage level.");
    }

    return $self->get_level($tail);
}

sub get_current{    
	my $self=shift;

    my ($tail) = $self->_check_args( \@_, [] );
	
	my $function = $self->get_function($tail);

    if( $function !~ /current/i){
    	Lab::Exception::CorruptParameter->throw(
    	error=>"Source is in mode $function. Can't get current level.");
    }

    return $self->get_level($tail);
}

sub set_function {  
    my $self = shift;
    my ($function, $tail) = $self->_check_args( \@_, ['function'] );
    
    if( $function !~ /(current|voltage)/i ){
    	Lab::Exception::CorruptParameter->throw( "$function is not a valid source mode. Choose 1 or 5 for current and voltage mode respectively. \n" );
    }

    if ($self->get_function($tail) eq $function) {
        return $function;
    }

    if ($self->get_output($tail) and $self->device_settings()->{gate_protect}) {
        Lab::Exception::Warning->throw('Cannot switch function in gate-protection mode while output is activated.');
    }
    
    my $my_function = ($function =~ /current/i) ? 5 : 1;
    
    my $cmd=sprintf("F%de",$my_function);
    
    $self->write( $cmd, $tail );
    
}

sub set_range { 
    my $self=shift;
    my ($range, $tail) = $self->_check_args( \@_, ['range'] );
	
    my $function = $self->get_function($tail);
	
	
    if( $function =~ /voltage/i ){
    	if ($range <= 10e-3) {$range = 2;}
        elsif ($range <= 100e-3) {$range = 3;}
        elsif ($range <= 1) {$range = 4;}
        elsif ($range <= 10) {$range = 5;}
        elsif ($range <= 30) {$range = 6;}
        else 
            { 
            Lab::Exception::CorruptParameter->throw( error=>  "unexpected value for RANGE in sub set_range. Expected values are between 10mV ... 30V and 1mA ... 100mA for voltage and current mode.");
            }
    }
    elsif($function =~ /current/i){
    	if ($range <= 1e-3) {$range = 4;}
        elsif ($range <= 10e-3) {$range = 5;}
        elsif ($range <= 100e-3) {$range = 6;}      
        else 
            { 
            Lab::Exception::CorruptParameter->throw( error=>  "unexpected value for RANGE in sub set_range. Expected values are between 10mV ... 30V and 1mA ... 100mA for voltage and current mode.");
            }
    }
    else{
    	Lab::Exception::CorruptParameter->throw( "$range is not a valid source range. Read the documentation for a list of allowed ranges in mode $function.\n" );
    }
      #fixed voltage mode
      # 2   10mV
      # 3   100mV
      # 4   1V
      # 5   10V
      # 6   30V
      #fixed current mode
      # 4   1mA
      # 5   10mA
      # 6   100mA
      
    my $cmd = sprintf("R%ue",$range);
    
    $self->write($cmd, $tail);
}

sub get_info {  
    my $self=shift;

    my ($tail) = $self->_check_args( \@_, [] );

    $self->write("OS", $tail);
    my @info;
    for (my $i=0;$i<=10;$i++){
        my $line=$self->connection()->Read( read_length => 300 );
        if ($line=~/END/){last};
        chomp $line;
        $line=~s/\r//;
        push(@info,sprintf($line));
    }
	
    return @info;
}

sub get_range{  
    my $self=shift;
    
    my ($tail) = $self->_check_args( \@_, [] );

    my $range=($self->get_info())[1];
    my $function = $self->get_function();
    
    
    if ($range =~ /F(\d)R(\d)/){
	    $range=$2;
	    #    printf "rangenr=$range_nr\n";
    }
    
    if($function =~ /voltage/i){
    	given ($range) {
    		when( /2/ ){ $range = 0.012; }
    		when( /3/ ){ $range = 0.12; }
    		when( /4/ ){ $range = 1.2; }
    		when( /5/ ){ $range = 12; }
    		when( /6/ ){ $range = 32; }
    		default {
    			Lab::Exception::CorruptParameter->throw( "$range is not a valid voltage range. Read the documentation for a list of allowed ranges in mode $function.\n")
    		}
    	}
    }
    elsif($function =~ /current/i){
    	given($range){
    		when( /4/ ){ $range = 0.0012; }
    		when( /5/ ){ $range = 0.012; }
    		when( /6/ ){ $range = 0.12; }
    		default {
    			Lab::Exception::CorruptParameter->throw( "$range is not a valid current range. Read the documentation for a list of allowed ranges in mode $function.\n" )
    		}
    	}
    }
    else{
    	Lab::Exception::CorruptParameter->throw( "$range is not a valid source range. Read the documentation for a list of allowed ranges in mode $function.\n" );
    }
        
    return $range;
}

sub set_run_mode {  
    my $self=shift;
    my ($value) = $self->_check_args( \@_, ['value'] );

    # $value == 0 --> REPEAT-Mode
    # $value == 1 --> SINGLE-Mode
    
    if ($value eq 'repeat' or $value eq 'REPEAT') {$value = 0;}
    if ($value eq 'single' or $value eq 'SINGLE') {$value = 1;}

    if ($value!=0 and $value!=1) { Lab::Exception::CorruptParameter->throw( error=>"Run Mode $value not defined\n" ); }
    my $cmd=sprintf("M%u",$value);
    $self->write($cmd);
}

sub set_time { # internal use only
    my $self=shift;
    my ($sweep_time,$interval_time,$tail) = $self->_check_args( \@_, ['sweep_time','interval_time'] );
    
    if ($sweep_time<$self->device_settings()->{min_sweep_time}) {
        print Lab::Exception::CorruptParameter->new( error=>  " Sweep Time: $sweep_time smaller than $self->device_settings()->{min_sweep_time} sec!\n Sweep time set to $self->device_settings()->{min_sweep_time} sec");
        $sweep_time=$self->device_settings()->{min_sweep_time}}
    elsif ($sweep_time>$self->device_settings()->{max_sweep_time}) {
        print Lab::Exception::CorruptParameter->new( error=>  " Sweep Time: $sweep_time> $self->device_settings()->{max_sweep_time} sec!\n Sweep time set to $self->device_settings()->{max_sweep_time} sec");
        $sweep_time=$self->device_settings()->{max_sweep_time}
    };
    if ($interval_time<$self->device_settings()->{min_sweep_time}) {
        print Lab::Exception::CorruptParameter->new( error=>  " Interval Time: $interval_time smaller than $self->device_settings()->{min_sweep_time} sec!\n Interval time set to $self->device_settings()->{min_sweep_time} sec");
        $interval_time=$self->device_settings()->{min_sweep_time}}
    elsif ($interval_time>$self->device_settings()->{max_sweep_time}) {
        print Lab::Exception::CorruptParameter->new( error=>  " Interval Time: $interval_time> $self->device_settings()->{max_sweep_time} sec!\n Interval time set to $self->device_settings()->{max_sweep_time} sec");
        $interval_time=$self->device_settings()->{max_sweep_time}
    };
    my $cmd=sprintf("PI%.1f",$interval_time);
    $self->write($cmd,$tail);
    $cmd=sprintf("SW%.1f",$sweep_time);
    $self->write($cmd,$tail);
}

sub set_output {   
    my $self = shift;
    my ($value, $tail) = $self->_check_args( \@_, ['value'] );

    my $current_level = undef; # for internal use only
    
    if ( not defined $value )
        {
        return $self->get_output();
        }
        
    
    if ( $self->device_settings()->{gate_protect} )
        {    
        if ($self->get_output() == 1 and $value == 0)
            {
            $self->set_level(0);
            }
        elsif ($self->get_output() == 0 and $value == 1)
            {
            $current_level = $self->get_level();
            $self->set_level(0);
            }
        }

    $self->wait();

    if ( $value == 1 )
        {
        $self->write('O1');
        $self->write('E');
        if (defined $current_level)
            {
            $self->set_level($current_level);
            }
        
        }
    elsif ( $value == 0)
        {
        $self->write('O0');
        $self->write('E');
        
        }
    else {
        Lab::Exception::CorruptParameter->throw("$value is not a valid output status (on = 1 | off = 0)");
    }

    
}
    

sub get_output {   
    my $self=shift;
    
    my ($tail) = $self->_check_args( \@_, [] ); 
    
    my $output = $self->get_status('output');
    return $output/128;  
}

sub initialize {  
    my $self=shift;
    $self->reset();
}

sub reset {
    my $self=shift;
    $self->write('RC');

    $self->_cache_init();
}

sub set_voltage_limit {
    my $self=shift;
    my ($value) = $self->_check_args( \@_, ['value'] );

    my $cmd=sprintf("LV%e",$value);
    $self->write($cmd);

    $self->{'device_cache'}->{'voltage_limit'} = $value;
}

sub get_voltage_limit {
	my $self = shift;
	my ($tail) = $self->_check_args( \@_, [] ); 
	# read from device:
	my $limit = @{$self->get_info($tail)}[3];

	my @limit = split(/LA/, $limit);
	@limit = split(/LV/, $limit[0]);
	return $limit[1];
	
}

sub set_current_limit {
    my $self=shift;
    my ($value) = $self->_check_args( \@_, ['value'] );

    my $cmd=sprintf("LA%e",$value);
    $self->write($cmd);

    $self->{'device_cache'}->{'current_limit'} = $value;
}

sub get_current_limit {
	my $self = shift;
	
	my ($tail) = $self->_check_args( \@_, [] ); 

	# read from device:
	my $limit = @{$self->get_info($tail)}[3];

	my @limit = split(/LA/, $limit);
	return $limit[1];
	
}

sub get_status {   
    my $self=shift;
    my $request = shift;
    
    my $status=$self->query('OC');
    
    $status=~/STS1=(\d*)/;
    $status=$1;
    my @flags=qw/
        CAL_switch  memory_card calibration_mode    output
        unstable    ERROR   execution   setting/;
    my $result = {};
    for (0..7) {
        $result->{$flags[$_]}=$status & 128;
        $status<<=1;
    }
    return $result->{$request} if defined $request;
    return $result;
}



#
# Accessor implementations
#

sub autorange() {
	my $self = shift;
	
	return $self->{'autorange'} if scalar(@_)==0;
	my $value = shift;
	
	if($value==0) {
		$self->{'autorange'} = 0;
	}
	elsif($value==1) {
		warn("Warning: Autoranging can give you some nice voltage spikes on the Yokogawa7651. You've been warned!\n");
		$self->{'autorange'} = 1;
	}
	else {
		Lab::Exception::CorruptParameter->throw( error=>"Illegal value for autorange(), only 1 or 0 accepted.\n" );
	}
}

1;

=pod

=encoding utf-8

=head1 NAME

Lab::Instrument::Yokogawa7651 - Yokogawa 7651 DC source

=head1 SYNOPSIS

    use Lab::Instrument::Yokogawa7651;
    
    my $gate14=new Lab::Instrument::Yokogawa7651(
      connection_type => 'LinuxGPIB',
      gpib_address => 22,
      gate_protecet => 1,
      level => 0.5,
    );
    $gate14->set_voltage(0.745);
    print $gate14->get_voltage();

=head1 DESCRIPTION

The Lab::Instrument::Yokogawa7651 class implements an interface to the
discontinued voltage and current source 7651 by Yokogawa. This class derives from
L<Lab::Instrument::Source> and provides all functionality described there.

=head1 CONSTRUCTORS

=head2 new( %configuration_HASH )

HASH is a list of tuples given in the format

key => value,

please supply at least the configuration for the connection:
		connection_type 		=> "LinxGPIB"
		gpib_address =>

you might also want to have gate protect from the start (the default values are given):

		gate_protect => 1,

		gp_equal_level          => 1e-5,
		gp_max_units_per_second  => 0.05,
		gp_max_units_per_step    => 0.005,
		gp_max_step_per_second  => 10,
		gp_max_units_per_second  => 0.05,
		gp_max_units_per_step    => 0.005,

		max_sweep_time=>3600,
		min_sweep_time=>0.1,

If you want to use the sweep function without using gate protect, you should specify

		stepsize=>0.01
	
Additinally there is support to set parameters for the device "on init":		
	
		function			=> Voltage, # specify "Voltage" or "Current" mode, string is case insensitive
		range			=> undef,
		level			=> undef,
		output					=> undef,

If those values are not specified, the current device configuration is left unaltered.



=head1 METHODS

=head2 set_voltage

	$src->set_voltage($voltage)

Sets the output voltage to $voltage.
Returns the newly set voltage. 

=head2 get_voltage

Returns the currently set $voltage. The value is read from the driver cache by default. Provide the option

	device_cache => 1

to read directly from the device. 

=head2 set_current

	$src->set_current($current)

Sets the output current to $current.
Returns the newly set current. 

=head2 get_current

Returns the currently set $current. The value is read from the driver cache by default. Provide the option

	device_cache => 1

to read directly from the device.

=head2 set_level
	
	$src->set_level($lvl)
	
Sets the level $lvl in the current operation mode.

=head2 get_level

	$lvl = $src->get_level()
	
Returns the currently set level. Use 

	device_cache => 1
	
to enforce a reading directly from the device. 

=head2 sweep_to_level

	$src->sweep_to_level($lvl,$time)
	
Sweep to the level $lvl in $time seconds.

=head2 set_range

	$src->set_range($range)

Set the output range for the device. $range should be either in decimal or scientific notation.
Returns the newly set range.

=head2 get_info

Returns the information provided by the instrument's 'OS' command, in the form of an array
with one entry per line. For display, use join(',',$yoko->get_info()); or similar.

=head2 set_output

	$src->set_output( $onoff )

Sets the output switch to "1" (on) or "0" (off).
Returns the new output state;

=head2 get_output

Returns the status of the output switch (0 or 1).


=head2 set_voltage_limit($limit)

=head2 set_current_limit($limit)

=head2 get_status()

Returns a hash with the following keys:

    CAL_switch
    memory_card
    calibration_mode
    output
    unstable
    error
    execution
    setting

The value for each key is either 0 or 1, indicating the status of the instrument.

=head1 INSTRUMENT SPECIFICATIONS

=head2 DC voltage

The stability (24h) is the value at 23 +- 1°C. The stability (90days),
accuracy (90days) and accuracy (1year) are values at 23 +- 5°C.
The temperature coefficient is the value at 5 to 18°C and 28 to 40°C.


 Range  Maximum     Resolution  Stability 24h   Stability 90d   
        Output                  +-(% of setting +-(% of setting  
                                + µV)           + µV)            
 ------------------------------------------------------------- 
 10mV   +-12.0000mV 100nV       0.002 + 3       0.014 + 4       
 100mV  +-120.000mV 1µV         0.003 + 3       0.014 + 5       
 1V     +-1.20000V  10µV        0.001 + 10      0.008 + 50      
 10V    +-12.0000V  100µV       0.001 + 20      0.008 + 100     
 30V    +-32.000V   1mV         0.001 + 50      0.008 + 200     



 Range  Accuracy 90d    Accuracy 1yr    Temperature
        +-(% of setting +-(% of setting Coefficient
        +µV)           +µV)           +-(% of setting
                                        +µV)/°C
 -----------------------------------------------------
 10mV   0.018 + 4       0.025 + 5       0.0018 + 0.7
 100mV  0.018 + 10      0.025 + 10      0.0018 + 0.7
 1V     0.01 + 100      0.016 + 120     0.0009 + 7
 10V    0.01 + 200      0.016 + 240     0.0008 + 10
 30V    0.01 + 500      0.016 + 600     0.0008 + 30



 Range   Maximum Output              Output Noise
         Output  Resistance          DC to 10Hz  DC to 10kHz
                                     (typical data)
 ----------------------------------------------------------
 10mV    -       approx. 2Ohm        3µVp-p      30µVp-p
 100mV   -       approx. 2Ohm        5µVp-p      30µVp-p
 1V      +-120mA less than 2mOhm     15µVp-p     60µVp-p
 10V     +-120mA less than 2mOhm     50µVp-p     100µVp-p
 30V     +-120mA less than 2mOhm     150µVp-p    200µVp-p


Common mode rejection:
120dB or more (DC, 50/60Hz). (However, it is 100dB or more in the
30V range.)

=head2 DC current

 Range   Maximum     Resolution  Stability (24 h)    Stability (90 days) 
         Output                  +-(% of setting     +-(% of setting      
                                 + µA)              + µA)               
 -----------------------------------------------------------------------
 1mA     +-1.20000mA 10nA        0.0015 + 0.03       0.016 + 0.1         
 10mA    +-12.0000mA 100nA       0.0015 + 0.3        0.016 + 0.5         
 100mA   +-120.000mA 1µA         0.004  + 3          0.016 + 5           


 Range   Accuracy (90 days)  Accuracy (1 year)   Temperature  
         +-(% of setting     +-(% of setting     Coefficient     
         + µA)               + µA)               +-(% of setting  
                                                 + µA)/°C
 -----   ------------------------------------------------------  
 1mA     0.02 + 0.1          0.03 + 0.1          0.0015 + 0.01   
 10mA    0.02 + 0.5          0.03 + 0.5          0.0015 + 0.1    
 100mA   0.02 + 5            0.03 + 5            0.002  + 1


 Range  Maximum     Output                   Output Noise
        Output      Resistance          DC to 10Hz  DC to 10kHz
                                                    (typical data)
 -----------------------------------------------------------------
 1mA    +-30 V      more than 100MOhm   0.02µAp-p   0.1µAp-p
 10mA   +-30 V      more than 100MOhm   0.2µAp-p    0.3µAp-p
 100mA  +-30 V      more than 10MOhm    2µAp-p      3µAp-p

Common mode rejection: 100nA/V or more (DC, 50/60Hz).

=head1 CAVEATS

probably many

=head1 SEE ALSO

=over 4

=item * Lab::Instrument

The Yokogawa7651 class is a Lab::Instrument (L<Lab::Instrument>).

=item * Lab::Instrument::Source

The Yokogawa7651 class is a Source (L<Lab::Instrument::Source>)

=back

=head1 AUTHOR/COPYRIGHT

 (c) 2004-2006 Daniel Schröer
 (c) 2007-2010 Daniel Schröer, Daniela Taubert, Andreas K. Hüttel, and others
 (c) 2011 Florian Olbrich, Andreas K. Hüttel

This library is free software; you can redistribute it and/or modify it under the same terms as Perl itself.

=cut<|MERGE_RESOLUTION|>--- conflicted
+++ resolved
@@ -226,12 +226,7 @@
     
     while(1)
         {
-<<<<<<< HEAD
-        #my $status = $self->get_status();
-        my $execution = $self->get_status('execution');
-=======
         my $execution = $self->get_status('execution', $tail);
->>>>>>> 60ed1e15
 		my $current_level = $self->get_level($tail);
         if ( $flag <= 1.1 and $flag >= 0.9 )
             {
@@ -321,7 +316,6 @@
         return $1;
     }
     
-<<<<<<< HEAD
     if($read_mode eq 'cache' and defined $self->{'device_cache'}->{'level'})
 		{
         return $self->{'device_cache'}->{'level'};
@@ -359,8 +353,6 @@
        
     $result=~/....([\+\-\d\.E]*)/;
     return $self->{'device_cache'}->{'level'} = $1;
-=======
->>>>>>> 60ed1e15
 }
 
 
